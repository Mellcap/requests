--- conflicted
+++ resolved
@@ -40,14 +40,6 @@
 :license: Apache 2.0, see LICENSE for more details.
 """
 
-<<<<<<< HEAD
-__title__ = 'requests'
-__version__ = '3.0.0'
-__build__ = 0x030000
-__author__ = 'Kenneth Reitz'
-__license__ = 'Apache 2.0'
-__copyright__ = 'Copyright 2016 Kenneth Reitz'
-=======
 # Check urllib3 for compatibility.
 import urllib3
 urllib3_version = urllib3.__version__.split('.')
@@ -76,7 +68,6 @@
     assert patch >= 2
 except AssertionError:
     raise RuntimeError('Requests dependency \'chardet\' must be version >= 3.0.2, < 3.1.0!')
->>>>>>> 56971482
 
 # Attempt to enable urllib3's SNI support, if possible
 try:
