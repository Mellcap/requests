# -*- coding: utf-8 -*-

#   __
#  /__)  _  _     _   _ _/   _
# / (   (- (/ (/ (- _)  /  _)
#          /

"""
Requests HTTP library
~~~~~~~~~~~~~~~~~~~~~

Requests is an HTTP library, written in Python, for human beings. Basic GET
usage:

   >>> import requests
   >>> r = requests.get('https://www.python.org')
   >>> r.status_code
   200
   >>> 'Python is a programming language' in r.content
   True

... or POST:

   >>> payload = dict(key1='value1', key2='value2')
   >>> r = requests.post('http://httpbin.org/post', data=payload)
   >>> print(r.text)
   {
     ...
     "form": {
       "key2": "value2",
       "key1": "value1"
     },
     ...
   }

The other HTTP methods are supported - see `requests.api`. Full documentation
is at <http://python-requests.org>.

:copyright: (c) 2016 by Kenneth Reitz.
:license: Apache 2.0, see LICENSE for more details.

"""

__title__ = 'requests'
<<<<<<< HEAD
__version__ = '3.0.0'
__build__ = 0x030000
=======
__version__ = '2.10.0'
__build__ = 0x021000
>>>>>>> bca205e9
__author__ = 'Kenneth Reitz'
__license__ = 'Apache 2.0'
__copyright__ = 'Copyright 2016 Kenneth Reitz'

# Attempt to enable urllib3's SNI support, if possible
try:
    from .packages.urllib3.contrib import pyopenssl
    pyopenssl.inject_into_urllib3()
except ImportError:
    pass

import warnings

# urllib3's DependencyWarnings should be silenced.
from .packages.urllib3.exceptions import DependencyWarning
warnings.simplefilter('ignore', DependencyWarning)

from . import utils
from .models import Request, Response, PreparedRequest
from .api import request, get, head, post, patch, put, delete, options
from .sessions import session, Session
from .status_codes import codes
from .exceptions import (
    RequestException, Timeout, URLRequired,
    TooManyRedirects, HTTPError, ConnectionError,
    FileModeWarning, ConnectTimeout, ReadTimeout
)

# Set default logging handler to avoid "No handler found" warnings.
import logging
try:  # Python 2.7+
    from logging import NullHandler
except ImportError:
    class NullHandler(logging.Handler):
        def emit(self, record):
            pass

logging.getLogger(__name__).addHandler(NullHandler())

import warnings

# FileModeWarnings go off per the default.
warnings.simplefilter('default', FileModeWarning, append=True)<|MERGE_RESOLUTION|>--- conflicted
+++ resolved
@@ -42,13 +42,8 @@
 """
 
 __title__ = 'requests'
-<<<<<<< HEAD
 __version__ = '3.0.0'
 __build__ = 0x030000
-=======
-__version__ = '2.10.0'
-__build__ = 0x021000
->>>>>>> bca205e9
 __author__ = 'Kenneth Reitz'
 __license__ = 'Apache 2.0'
 __copyright__ = 'Copyright 2016 Kenneth Reitz'
