Requests is written and maintained by Kenneth Reitz and
various contributors:

Development Lead
````````````````

- Kenneth Reitz <me@kennethreitz.com>


Urllib3
```````

- Andrey Petrov <andrey.petrov@shazow.net>


Patches and Suggestions
```````````````````````

- Various Pocoo Members
- Chris Adams
- Flavio Percoco Premoli
- Dj Gilcrease
- Justin Murphy
- Rob Madole
- Aram Dulyan
- Johannes Gorset
- 村山めがね (Megane Murayama)
- James Rowe
- Daniel Schauenberg
- Zbigniew Siciarz
- Daniele Tricoli 'Eriol'
- Richard Boulton
- Miguel Olivares <miguel@moliware.com>
- Alberto Paro
- Jérémy Bethmont
- 潘旭 (Xu Pan)
- Tamás Gulácsi
- Rubén Abad
- Peter Manser
- Jeremy Selier
- Jens Diemer
- Alex <@alopatin>
- Tom Hogans <tomhsx@gmail.com>
- Armin Ronacher
- Shrikant Sharat Kandula
- Mikko Ohtamaa
- Den Shabalin
- Daniel Miller <danielm@vs-networks.com>
- Alejandro Giacometti
- Rick Mak
- Johan Bergström
- Josselin Jacquard
- Travis N. Vaught
- Fredrik Möllerstrand
- Daniel Hengeveld
- Dan Head
- Bruno Renié
- David Fischer
- Joseph McCullough
- Juergen Brendel
- Juan Riaza
- Ryan Kelly
- Rolando Espinoza La fuente
- Robert Gieseke
- Idan Gazit
- Ed Summers
- Chris Van Horne
- Christopher Davis
<<<<<<< HEAD
- Ori Livneh
=======
- Jason Emerick
>>>>>>> f214b91d
<|MERGE_RESOLUTION|>--- conflicted
+++ resolved
@@ -66,8 +66,5 @@
 - Ed Summers
 - Chris Van Horne
 - Christopher Davis
-<<<<<<< HEAD
 - Ori Livneh
-=======
-- Jason Emerick
->>>>>>> f214b91d
+- Jason Emerick