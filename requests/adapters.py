# -*- coding: utf-8 -*-

"""
requests.adapters
~~~~~~~~~~~~~~~~~

This module contains the transport adapters that Requests uses to define
and maintain connections.
"""

import os.path
import socket
try:
    from threading import RLock
except ImportError:  # threading is an optional module and may not be present.
    from dummy_threading import RLock

from .models import Response
from .packages.urllib3.poolmanager import PoolManager, proxy_from_url
from .packages.urllib3.response import HTTPResponse
from .packages.urllib3.util import Timeout as TimeoutSauce
from .packages.urllib3.util.retry import Retry
from .compat import urlparse, basestring
from .utils import (DEFAULT_CA_BUNDLE_PATH, get_encoding_from_headers,
                    prepend_scheme_if_needed, get_auth_from_url, urldefragauth,
                    select_proxy)
from .structures import CaseInsensitiveDict
from .packages.urllib3.exceptions import ClosedPoolError
from .packages.urllib3.exceptions import ConnectTimeoutError
from .packages.urllib3.exceptions import HTTPError as _HTTPError
from .packages.urllib3.exceptions import MaxRetryError
from .packages.urllib3.exceptions import NewConnectionError
from .packages.urllib3.exceptions import ProxyError as _ProxyError
from .packages.urllib3.exceptions import ProtocolError
from .packages.urllib3.exceptions import ReadTimeoutError
from .packages.urllib3.exceptions import SSLError as _SSLError
from .packages.urllib3.exceptions import ResponseError
from .cookies import extract_cookies_to_jar
from .exceptions import (ConnectionError, ConnectTimeout, ReadTimeout, SSLError,
                         ProxyError, RetryError, InvalidScheme)
from .auth import _basic_auth_str

try:
    from .packages.urllib3.contrib.socks import SOCKSProxyManager
except ImportError:
    def SOCKSProxyManager(*args, **kwargs):
        raise InvalidScheme("Missing dependencies for SOCKS support.")

DEFAULT_POOLBLOCK = False
DEFAULT_POOLSIZE = 10
DEFAULT_RETRIES = 0
DEFAULT_POOL_TIMEOUT = None


class BaseAdapter(object):
    """The Base Transport Adapter"""

    def __init__(self):
        super(BaseAdapter, self).__init__()

    def send(self, request, stream=False, timeout=None, verify=True,
             cert=None, proxies=None):
        """Sends PreparedRequest object. Returns Response object.

        :param request: The :class:`PreparedRequest <PreparedRequest>` being sent.
        :param stream: (optional) Whether to stream the request content.
        :param timeout: (optional) How long to wait for the server to send
            data before giving up, as a float, or a :ref:`(connect timeout,
            read timeout) <timeouts>` tuple.
        :type timeout: float or tuple
        :param verify: (optional) Either a boolean, in which case it controls whether we verify
            the server's TLS certificate, or a string, in which case it must be a path
            to a CA bundle to use
        :param cert: (optional) Any user-provided SSL certificate to be trusted.
        :param proxies: (optional) The proxies dictionary to apply to the request.
        """
        raise NotImplementedError

    def close(self):
        """Cleans up adapter specific items."""
        raise NotImplementedError


class HTTPAdapter(BaseAdapter):
    """The built-in HTTP Adapter for urllib3.

    Provides a general-case interface for Requests sessions to contact HTTP and
    HTTPS urls by implementing the Transport Adapter interface. This class will
    usually be created by the :class:`Session <Session>` class under the
    covers.

    :param pool_connections: The number of urllib3 connection pools to cache.
    :param pool_maxsize: The maximum number of connections to save in the pool.
    :param max_retries: The maximum number of retries each connection
        should attempt. Note, this applies only to failed DNS lookups, socket
        connections and connection timeouts, never to requests where data has
        made it to the server. By default, Requests does not retry failed
        connections. If you need granular control over the conditions under
        which we retry a request, import urllib3's ``Retry`` class and pass
        that instead.
    :param pool_block: Whether the connection pool should block for connections.

    Usage::

      >>> import requests
      >>> s = requests.Session()
      >>> a = requests.adapters.HTTPAdapter(max_retries=3)
      >>> s.mount('http://', a)
    """
    __attrs__ = ['max_retries', 'config', '_pool_connections', '_pool_maxsize',
                 '_pool_block']

    def __init__(self, pool_connections=DEFAULT_POOLSIZE,
                 pool_maxsize=DEFAULT_POOLSIZE, max_retries=DEFAULT_RETRIES,
                 pool_block=DEFAULT_POOLBLOCK):
        if max_retries == DEFAULT_RETRIES:
            self.max_retries = Retry(0, read=False)
        else:
            self.max_retries = Retry.from_int(max_retries)
        self.config = {}
        self.proxy_manager = {}

        super(HTTPAdapter, self).__init__()

        self._pool_connections = pool_connections
        self._pool_maxsize = pool_maxsize
        self._pool_block = pool_block
        self._pool_kw_lock = RLock()

        self.init_poolmanager(pool_connections, pool_maxsize, block=pool_block)

    def __getstate__(self):
        return dict((attr, getattr(self, attr, None)) for attr in
                    self.__attrs__)

    def __setstate__(self, state):
        # Can't handle by adding 'proxy_manager' to self.__attrs__ because
        # self.poolmanager uses a lambda function, which isn't pickleable.
        self.proxy_manager = {}
        self.config = {}
        self._pool_kw_lock = RLock()

        for attr, value in state.items():
            setattr(self, attr, value)

        self.init_poolmanager(self._pool_connections, self._pool_maxsize,
                              block=self._pool_block)

    def init_poolmanager(self, connections, maxsize, block=DEFAULT_POOLBLOCK, **pool_kwargs):
        """Initializes a urllib3 PoolManager.

        This method should not be called from user code, and is only
        exposed for use when subclassing the
        :class:`HTTPAdapter <requests.adapters.HTTPAdapter>`.

        :param connections: The number of urllib3 connection pools to cache.
        :param maxsize: The maximum number of connections to save in the pool.
        :param block: Block when no free connections are available.
        :param pool_kwargs: Extra keyword arguments used to initialize the Pool Manager.
        """
        # save these values for pickling
        self._pool_connections = connections
        self._pool_maxsize = maxsize
        self._pool_block = block

        self.poolmanager = PoolManager(num_pools=connections, maxsize=maxsize,
                                       block=block, strict=True, **pool_kwargs)

    def proxy_manager_for(self, proxy, **proxy_kwargs):
        """Return urllib3 ProxyManager for the given proxy.

        This method should not be called from user code, and is only
        exposed for use when subclassing the
        :class:`HTTPAdapter <requests.adapters.HTTPAdapter>`.

        :param proxy: The proxy to return a urllib3 ProxyManager for.
        :param proxy_kwargs: Extra keyword arguments used to configure the Proxy Manager.
        :returns: ProxyManager
        :rtype: requests.packages.urllib3.ProxyManager
        """
        if proxy in self.proxy_manager:
            manager = self.proxy_manager[proxy]
        elif proxy.lower().startswith('socks'):
            username, password = get_auth_from_url(proxy)
            manager = self.proxy_manager[proxy] = SOCKSProxyManager(
                proxy,
                username=username,
                password=password,
                num_pools=self._pool_connections,
                maxsize=self._pool_maxsize,
                block=self._pool_block,
                **proxy_kwargs
            )
        else:
            proxy_headers = self.proxy_headers(proxy)
            manager = self.proxy_manager[proxy] = proxy_from_url(
                proxy,
                proxy_headers=proxy_headers,
                num_pools=self._pool_connections,
                maxsize=self._pool_maxsize,
                block=self._pool_block,
                **proxy_kwargs)

        return manager

<<<<<<< HEAD
    def _update_poolmanager_ssl_kw(self, verify, cert):
        """Update the :class:`PoolManager <urllib3.poolmanager.PoolManager>`
        connection_pool_kw with the necessary SSL configuration. This method
        should not be called from user code, and is only exposed for use when
        subclassing the :class:`HTTPAdapter <requests.adapters.HTTPAdapter>`.

        :param verify: Whether we should actually verify the certificate;
                       optionally a path to a CA certificate bundle or
                       directory of CA certificates.
        :param cert: The path to the client certificate and key, if any.
                     This can either be the path to the certificate and
                     key concatenated in a single file, or as a tuple of
                     (cert_file, key_file).
=======
    def cert_verify(self, conn, url, verify, cert):
        """Verify a SSL certificate. This method should not be called from user
        code, and is only exposed for use when subclassing the
        :class:`HTTPAdapter <requests.adapters.HTTPAdapter>`.

        :param conn: The urllib3 connection object associated with the cert.
        :param url: The requested URL.
        :param verify: Either a boolean, in which case it controls whether we verify
            the server's TLS certificate, or a string, in which case it must be a path
            to a CA bundle to use
        :param cert: The SSL certificate to verify.
>>>>>>> ba63e50e
        """
        if verify:

            cert_loc = None

            # Allow self-specified cert location.
            if verify is not True:
                cert_loc = verify

            if not cert_loc:
                cert_loc = DEFAULT_CA_BUNDLE_PATH

            if not cert_loc or not os.path.exists(cert_loc):
                raise IOError("Could not find a suitable TLS CA certificate bundle, "
                              "invalid path: {0}".format(cert_loc))

            self.poolmanager.connection_pool_kw['cert_reqs'] = 'CERT_REQUIRED'

            if not os.path.isdir(cert_loc):
                self.poolmanager.connection_pool_kw['ca_certs'] = cert_loc
                self.poolmanager.connection_pool_kw['ca_cert_dir'] = None
            else:
                self.poolmanager.connection_pool_kw['ca_cert_dir'] = cert_loc
                self.poolmanager.connection_pool_kw['ca_certs'] = None
        else:
            self.poolmanager.connection_pool_kw['cert_reqs'] = 'CERT_NONE'
            self.poolmanager.connection_pool_kw['ca_certs'] = None
            self.poolmanager.connection_pool_kw['ca_cert_dir'] = None

        if cert:
            if not isinstance(cert, basestring):
                self.poolmanager.connection_pool_kw['cert_file'] = cert[0]
                self.poolmanager.connection_pool_kw['key_file'] = cert[1]
            else:
<<<<<<< HEAD
                self.poolmanager.connection_pool_kw['cert_file'] = cert
=======
                conn.cert_file = cert
                conn.key_file = None
            if conn.cert_file and not os.path.exists(conn.cert_file):
                raise IOError("Could not find the TLS certificate file, "
                              "invalid path: {0}".format(conn.cert_file))
            if conn.key_file and not os.path.exists(conn.key_file):
                raise IOError("Could not find the TLS key file, "
                              "invalid path: {0}".format(conn.key_file))
>>>>>>> ba63e50e

    def build_response(self, req, resp):
        """Builds a :class:`Response <requests.Response>` object from a urllib3
        response. This should not be called from user code, and is only exposed
        for use when subclassing the
        :class:`HTTPAdapter <requests.adapters.HTTPAdapter>`

        :param req: The :class:`PreparedRequest <PreparedRequest>` used to generate the response.
        :param resp: The urllib3 response object.
        :rtype: requests.Response
        """
        response = Response()

        # Fallback to None if there's no status_code, for whatever reason.
        response.status_code = getattr(resp, 'status', None)

        # Make headers case-insensitive.
        response.headers = CaseInsensitiveDict(getattr(resp, 'headers', {}))

        # Set encoding.
        response.encoding = get_encoding_from_headers(response.headers)
        response.raw = resp
        response.reason = response.raw.reason

        if isinstance(req.url, bytes):
            response.url = req.url.decode('utf-8')
        else:
            response.url = req.url

        # Add new cookies from the server.
        extract_cookies_to_jar(response.cookies, req, resp)

        # Give the Response some context.
        response.request = req
        response.connection = self

        return response

    def get_connection(self, url, proxies=None, verify=None, cert=None):
        """Returns a urllib3 connection for the given URL. This should not be
        called from user code, and is only exposed for use when subclassing the
        :class:`HTTPAdapter <requests.adapters.HTTPAdapter>`.

        :param url: The URL to connect to.
        :param proxies: (optional) A Requests-style dictionary of proxies used on this request.
        :rtype: requests.packages.urllib3.ConnectionPool
        """
        with self._pool_kw_lock:
            if url.lower().startswith('https'):
                self._update_poolmanager_ssl_kw(verify, cert)

            proxy = select_proxy(url, proxies)

            if proxy:
                proxy = prepend_scheme_if_needed(proxy, 'http')
                proxy_manager = self.proxy_manager_for(proxy)
                conn = proxy_manager.connection_from_url(url)
            else:
                # Only scheme should be lower case
                parsed = urlparse(url)
                url = parsed.geturl()
                conn = self.poolmanager.connection_from_url(url)

        return conn

    def close(self):
        """Disposes of any internal state.

        Currently, this closes the PoolManager and any active ProxyManager,
        which closes any pooled connections.
        """
        self.poolmanager.clear()
        for proxy in self.proxy_manager.values():
            proxy.clear()

    def request_url(self, request, proxies):
        """Obtain the url to use when making the final request.

        If the message is being sent through a HTTP proxy, the full URL has to
        be used. Otherwise, we should only use the path portion of the URL.

        This should not be called from user code, and is only exposed for use
        when subclassing the
        :class:`HTTPAdapter <requests.adapters.HTTPAdapter>`.

        :param request: The :class:`PreparedRequest <PreparedRequest>` being sent.
        :param proxies: A dictionary of schemes or schemes and hosts to proxy URLs.
        :rtype: str
        """
        proxy = select_proxy(request.url, proxies)
        scheme = urlparse(request.url).scheme

        is_proxied_http_request = (proxy and scheme != 'https')
        using_socks_proxy = False
        if proxy:
            proxy_scheme = urlparse(proxy).scheme.lower()
            using_socks_proxy = proxy_scheme.startswith('socks')

        url = request.path_url
        if is_proxied_http_request and not using_socks_proxy:
            url = urldefragauth(request.url)

        return url

    def add_headers(self, request, **kwargs):
        """Add any headers needed by the connection. As of v2.0 this does
        nothing by default, but is left for overriding by users that subclass
        the :class:`HTTPAdapter <requests.adapters.HTTPAdapter>`.

        This should not be called from user code, and is only exposed for use
        when subclassing the
        :class:`HTTPAdapter <requests.adapters.HTTPAdapter>`.

        :param request: The :class:`PreparedRequest <PreparedRequest>` to add headers to.
        :param kwargs: The keyword arguments from the call to send().
        """
        pass

    def proxy_headers(self, proxy):
        """Returns a dictionary of the headers to add to any request sent
        through a proxy. This works with urllib3 magic to ensure that they are
        correctly sent to the proxy, rather than in a tunnelled request if
        CONNECT is being used.

        This should not be called from user code, and is only exposed for use
        when subclassing the
        :class:`HTTPAdapter <requests.adapters.HTTPAdapter>`.

        :param proxies: The url of the proxy being used for this request.
        :rtype: dict
        """
        headers = {}
        username, password = get_auth_from_url(proxy)

        if username:
            headers['Proxy-Authorization'] = _basic_auth_str(username,
                                                             password)

        return headers

    def send(self, request, stream=False, timeout=None, verify=True, cert=None, proxies=None):
        """Sends PreparedRequest object. Returns Response object.

        :param request: The :class:`PreparedRequest <PreparedRequest>` being sent.
        :param stream: (optional) Whether to stream the request content.
        :param timeout: (optional) How long to wait for the server to send
            data before giving up, as a float, or a :ref:`(connect timeout,
            read timeout) <timeouts>` tuple.
        :type timeout: float or tuple or urllib3 Timeout object
        :param verify: (optional) Either a boolean, in which case it controls whether
            we verify the server's TLS certificate, or a string, in which case it
            must be a path to a CA bundle to use
        :param cert: (optional) Any user-provided SSL certificate to be trusted.
        :param proxies: (optional) The proxies dictionary to apply to the request.
        :rtype: requests.Response
        """
        conn = self.get_connection(request.url, proxies, verify, cert)

        url = self.request_url(request, proxies)
        self.add_headers(request)

        chunked = not (request.body is None or 'Content-Length' in request.headers)

        if isinstance(timeout, tuple):
            try:
                connect, read = timeout
                timeout = TimeoutSauce(connect=connect, read=read)
            except ValueError as e:
                # this may raise a string formatting error.
                err = ("Invalid timeout {0}. Pass a (connect, read) "
                       "timeout tuple, or a single float to set "
                       "both timeouts to the same value".format(timeout))
                raise ValueError(err)
        elif isinstance(timeout, TimeoutSauce):
            pass
        else:
            timeout = TimeoutSauce(connect=timeout, read=timeout)

        try:
            if not chunked:
                resp = conn.urlopen(
                    method=request.method,
                    url=url,
                    body=request.body,
                    headers=request.headers,
                    redirect=False,
                    assert_same_host=False,
                    preload_content=False,
                    decode_content=False,
                    retries=self.max_retries,
                    timeout=timeout,
                    enforce_content_length=True
                )

            # Send the request.
            else:
                if hasattr(conn, 'proxy_pool'):
                    conn = conn.proxy_pool

                low_conn = conn._get_conn(timeout=DEFAULT_POOL_TIMEOUT)

                try:
                    low_conn.putrequest(request.method,
                                        url,
                                        skip_accept_encoding=True)

                    for header, value in request.headers.items():
                        low_conn.putheader(header, value)

                    low_conn.endheaders()

                    for i in request.body:
                        chunk_size = len(i)
                        if chunk_size == 0:
                            continue
                        low_conn.send(hex(chunk_size)[2:].encode('utf-8'))
                        low_conn.send(b'\r\n')
                        low_conn.send(i)
                        low_conn.send(b'\r\n')
                    low_conn.send(b'0\r\n\r\n')

                    # Receive the response from the server
                    try:
                        # For Python 2.7+ versions, use buffering of HTTP
                        # responses
                        r = low_conn.getresponse(buffering=True)
                    except TypeError:
                        # For compatibility with Python 2.6 versions and back
                        r = low_conn.getresponse()

                    resp = HTTPResponse.from_httplib(
                        r,
                        pool=conn,
                        connection=low_conn,
                        preload_content=False,
                        decode_content=False,
                        enforce_content_length=True,
                        request_method=request.method
                    )
                except:
                    # If we hit any problems here, clean up the connection.
                    # Then, reraise so that we can handle the actual exception.
                    low_conn.close()
                    raise

        except (ProtocolError, socket.error) as err:
            raise ConnectionError(err, request=request)

        except MaxRetryError as e:
            if isinstance(e.reason, ConnectTimeoutError):
                # TODO: Remove this in 3.0.0: see #2811
                if not isinstance(e.reason, NewConnectionError):
                    raise ConnectTimeout(e, request=request)

            if isinstance(e.reason, ResponseError):
                raise RetryError(e, request=request)

            if isinstance(e.reason, _ProxyError):
                raise ProxyError(e, request=request)

            raise ConnectionError(e, request=request)

        except ClosedPoolError as e:
            raise ConnectionError(e, request=request)

        except _ProxyError as e:
            raise ProxyError(e)

        except (_SSLError, _HTTPError) as e:
            if isinstance(e, _SSLError):
                raise SSLError(e, request=request)
            elif isinstance(e, ReadTimeoutError):
                raise ReadTimeout(e, request=request)
            else:
                raise

        return self.build_response(request, resp)<|MERGE_RESOLUTION|>--- conflicted
+++ resolved
@@ -203,7 +203,6 @@
 
         return manager
 
-<<<<<<< HEAD
     def _update_poolmanager_ssl_kw(self, verify, cert):
         """Update the :class:`PoolManager <urllib3.poolmanager.PoolManager>`
         connection_pool_kw with the necessary SSL configuration. This method
@@ -217,19 +216,6 @@
                      This can either be the path to the certificate and
                      key concatenated in a single file, or as a tuple of
                      (cert_file, key_file).
-=======
-    def cert_verify(self, conn, url, verify, cert):
-        """Verify a SSL certificate. This method should not be called from user
-        code, and is only exposed for use when subclassing the
-        :class:`HTTPAdapter <requests.adapters.HTTPAdapter>`.
-
-        :param conn: The urllib3 connection object associated with the cert.
-        :param url: The requested URL.
-        :param verify: Either a boolean, in which case it controls whether we verify
-            the server's TLS certificate, or a string, in which case it must be a path
-            to a CA bundle to use
-        :param cert: The SSL certificate to verify.
->>>>>>> ba63e50e
         """
         if verify:
 
@@ -264,18 +250,17 @@
                 self.poolmanager.connection_pool_kw['cert_file'] = cert[0]
                 self.poolmanager.connection_pool_kw['key_file'] = cert[1]
             else:
-<<<<<<< HEAD
                 self.poolmanager.connection_pool_kw['cert_file'] = cert
-=======
-                conn.cert_file = cert
-                conn.key_file = None
-            if conn.cert_file and not os.path.exists(conn.cert_file):
+                self.poolmanager.connection_pool_kw['key_file'] = None
+
+            cert_file = self.poolmanager.connection_pool_kw['cert_file']
+            key_file = self.poolmanager.connection_pool_kw['key_file']
+            if cert_file and not os.path.exists(cert_file):
                 raise IOError("Could not find the TLS certificate file, "
-                              "invalid path: {0}".format(conn.cert_file))
-            if conn.key_file and not os.path.exists(conn.key_file):
+                              "invalid path: {0}".format(cert_file))
+            if key_file and not os.path.exists(key_file):
                 raise IOError("Could not find the TLS key file, "
-                              "invalid path: {0}".format(conn.key_file))
->>>>>>> ba63e50e
+                              "invalid path: {0}".format(key_file))
 
     def build_response(self, req, resp):
         """Builds a :class:`Response <requests.Response>` object from a urllib3
