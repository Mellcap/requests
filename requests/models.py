--- conflicted
+++ resolved
@@ -21,7 +21,7 @@
 from urllib3.filepost import encode_multipart_formdata
 from urllib3.util import parse_url
 from urllib3.exceptions import (
-    DecodeError, ReadTimeoutError, ProtocolError, LocationParseError)
+    DecodeError, ReadTimeoutError, ProtocolError, LocationParseError, ConnectionError)
 
 from io import UnsupportedOperation
 from .hooks import default_hooks
@@ -30,15 +30,6 @@
 import requests
 from .auth import HTTPBasicAuth
 from .cookies import cookiejar_from_dict, get_cookie_header, _copy_cookie_jar
-<<<<<<< HEAD
-from .packages.urllib3.fields import RequestField
-from .packages.urllib3.filepost import encode_multipart_formdata
-from .packages.urllib3.util import parse_url
-from .packages.urllib3.exceptions import (
-    DecodeError, ReadTimeoutError, ProtocolError,
-    LocationParseError, ConnectionError)
-=======
->>>>>>> 56971482
 from .exceptions import (
     HTTPError, MissingScheme, InvalidURL, ChunkedEncodingError,
     ContentDecodingError, ConnectionError, StreamConsumedError,
@@ -346,7 +337,7 @@
         self.method = method
         if self.method is None:
             raise ValueError('Request method cannot be "None"')
-        self.method = to_native_string(self.method).upper()
+            self.method = to_native_string(self.method.upper())
 
     @staticmethod
     def _get_idna_encoded_host(host):
