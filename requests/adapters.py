--- conflicted
+++ resolved
@@ -26,7 +26,6 @@
 from urllib3.exceptions import ResponseError
 
 from .models import Response
-<<<<<<< HEAD
 from .basics import urlparse, basestring
 from .utils import (
     DEFAULT_CA_BUNDLE_PATH,
@@ -36,14 +35,7 @@
     urldefragauth,
     select_proxy,
 )
-from .structures import CaseInsensitiveDict
-=======
-from .compat import urlparse, basestring
-from .utils import (DEFAULT_CA_BUNDLE_PATH, get_encoding_from_headers,
-                    prepend_scheme_if_needed, get_auth_from_url, urldefragauth,
-                    select_proxy)
 from .structures import HTTPHeaderDict
->>>>>>> 4f0b496d
 from .cookies import extract_cookies_to_jar
 from .exceptions import (
     ConnectionError,
@@ -312,12 +304,8 @@
         # Fallback to None if there's no status_code, for whatever reason.
         response.status_code = getattr(resp, 'status', None)
         # Make headers case-insensitive.
-<<<<<<< HEAD
-        response.headers = CaseInsensitiveDict(getattr(resp, 'headers', {}))
-=======
         response.headers = HTTPHeaderDict(getattr(resp, 'headers', {}))
 
->>>>>>> 4f0b496d
         # Set encoding.
         response.encoding = get_encoding_from_headers(response.headers)
         response.raw = resp
