--- conflicted
+++ resolved
@@ -105,11 +105,8 @@
 - Danilo Bargen (gwrtheyrn)
 - Torsten Landschoff
 - Michael Holler (apotheos)
-<<<<<<< HEAD
 - Timnit Gebru
 - Sarah Gonzalez
 - Victoria Mo
 - Leila Muhtasib
-=======
-- Matthias Rahlf <matthias@webding.de>
->>>>>>> 08cebb3c
+- Matthias Rahlf <matthias@webding.de>