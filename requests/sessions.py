--- conflicted
+++ resolved
@@ -42,11 +42,7 @@
 def merge_setting(request_setting, session_setting, dict_class=OrderedDict):
     """Determines appropriate setting for a given request, taking into account
     the explicit setting on that request, and the setting in the session. If a
-<<<<<<< HEAD
     setting is a dictionary, they will be merged together using `dict_class`.
-=======
-    setting is a dictionary, they will be merged together using `dict_class`
->>>>>>> 87f96936
     """
 
     if session_setting is None:
@@ -163,18 +159,12 @@
             self.rebuild_method(prepared_request, response)
 
             # https://github.com/kennethreitz/requests/issues/1084
-<<<<<<< HEAD
-            if response.status_code not in (codes.temporary_redirect, codes.permanent_redirect):
-                if 'Content-Length' in prepared_request.headers:
-                    del prepared_request.headers['Content-Length']
-
-=======
-            if resp.status_code not in (codes.temporary_redirect, codes.permanent_redirect):
+            if response.status_code not in (codes.temporary_redirect, 
+                    codes.permanent_redirect):
                 # https://github.com/kennethreitz/requests/issues/3490
                 purged_headers = ('Content-Length', 'Content-Type', 'Transfer-Encoding')
                 for header in purged_headers:
                     prepared_request.headers.pop(header, None)
->>>>>>> 87f96936
                 prepared_request.body = None
 
             headers = prepared_request.headers
@@ -214,12 +204,9 @@
             yield response
 
     def rebuild_auth(self, prepared_request, response):
-<<<<<<< HEAD
-        """When being redirected, we may want to strip authentication from the
-=======
         """When being redirected we may want to strip authentication from the
->>>>>>> 87f96936
-        request to avoid leaking credentials. This method intelligently removes
+        request to avoid leaking credentials. This method intelligently 
+        removes
         and reapplies authentication where possible to avoid credential loss.
         """
         headers = prepared_request.headers
@@ -242,19 +229,11 @@
         return
 
     def rebuild_proxies(self, prepared_request, proxies):
-<<<<<<< HEAD
         """This method re-evaluates the proxy configuration by
         considering the environment variables. If we are redirected to a
         URL covered by NO_PROXY, we strip the proxy configuration.
         Otherwise, we set missing proxy keys for this URL (in case they
         were stripped by a previous redirect).
-=======
-        """This method re-evaluates the proxy configuration by considering the
-        environment variables. If we are redirected to a URL covered by
-        NO_PROXY, we strip the proxy configuration. Otherwise, we set missing
-        proxy keys for this URL (in case they were stripped by a previous
-        redirect).
->>>>>>> 87f96936
 
         This method also replaces the Proxy-Authorization header where
         necessary.
@@ -405,12 +384,8 @@
         :class:`Session`.
 
         :param request: :class:`Request` instance to prepare with this
-<<<<<<< HEAD
             Session's settings.
-=======
-            session's settings.
         :rtype: requests.PreparedRequest
->>>>>>> 87f96936
         """
         cookies = request.cookies or {}
 
@@ -682,20 +657,15 @@
         return r
 
     def merge_environment_settings(self, url, proxies, stream, verify, cert):
-<<<<<<< HEAD
-        """Check the environment and merge it with some settings."""
+        """
+        Check the environment and merge it with some settings.
+
+        :rtype: dict
+        """
         # Merge all the kwargs except for proxies.
         stream = merge_setting(stream, self.stream)
         verify = merge_setting(verify, self.verify)
         cert = merge_setting(cert, self.cert)
-
-=======
-        """
-        Check the environment and merge it with some settings.
-
-        :rtype: dict
-        """
->>>>>>> 87f96936
         # Gather clues from the surrounding environment.
         # We do this after merging the Session values to make sure we don't
         # accidentally exclude them.
